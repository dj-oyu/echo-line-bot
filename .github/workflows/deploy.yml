--- conflicted
+++ resolved
@@ -25,13 +25,8 @@
       uses: actions/setup-node@v4
       with:
         node-version: '20'
-<<<<<<< HEAD
-        cache: 'npm'
-        cache-dependency-path: cdk/package-lock.json
-=======
         cache: 'pnpm'
         cache-dependency-path: cdk/pnpm-lock.yaml
->>>>>>> f9debf9c
         
     - name: Set up Python
       uses: actions/setup-python@v4
@@ -69,11 +64,7 @@
     - name: CDK Synthesize
       run: |
         cd cdk
-<<<<<<< HEAD
-        npm run cdk synth
-=======
         pnpm run cdk synth
->>>>>>> f9debf9c
 
   deploy:
     runs-on: ubuntu-latest
@@ -93,13 +84,8 @@
       uses: actions/setup-node@v4
       with:
         node-version: '20'
-<<<<<<< HEAD
-        cache: 'npm'
-        cache-dependency-path: cdk/package-lock.json
-=======
         cache: 'pnpm'
         cache-dependency-path: cdk/pnpm-lock.yaml
->>>>>>> f9debf9c
         
     - name: Set up Python
       uses: actions/setup-python@v4
@@ -150,11 +136,7 @@
     - name: Deploy to AWS
       run: |
         cd cdk
-<<<<<<< HEAD
-        npm run cdk deploy -- --require-approval never
-=======
         pnpm run cdk deploy --require-approval never --ci -c useExistingTable=true
->>>>>>> f9debf9c
         
     - name: Notify deployment success
       if: success()
